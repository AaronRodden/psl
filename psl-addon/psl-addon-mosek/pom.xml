--- conflicted
+++ resolved
@@ -21,31 +21,19 @@
 	<groupId>edu.umd.cs</groupId>
 	<artifactId>psl-addon-mosek</artifactId>
 	<name>psl-addon-mosek</name>
-<<<<<<< HEAD
-	<version>1.0.3</version>
-=======
 	<version>1.1-SNAPSHOT</version>
->>>>>>> a817f8e3
 	<packaging>jar</packaging>
 	<description>A wrapper to use the MOSEK numeric optimization software with the PSL software from the University of Maryland.</description>
 	<parent>
 		<groupId>edu.umd.cs</groupId>
 		<artifactId>psl-addon</artifactId>
-<<<<<<< HEAD
-		<version>1.0.3</version>
-=======
 		<version>1.1-SNAPSHOT</version>
->>>>>>> a817f8e3
 	</parent>
 	<dependencies>
 		<dependency>
 			<groupId>edu.umd.cs</groupId>
 			<artifactId>psl-core</artifactId>
-<<<<<<< HEAD
-			<version>1.0.3</version>
-=======
 			<version>1.1-SNAPSHOT</version>
->>>>>>> a817f8e3
 		</dependency>
 		<dependency>
 			<groupId>com.mosek</groupId>
