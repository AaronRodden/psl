/*
 * This file is part of the PSL software.
 * Copyright 2011-2015 University of Maryland
 * Copyright 2013-2018 The Regents of the University of California
 *
 * Licensed under the Apache License, Version 2.0 (the "License");
 * you may not use this file except in compliance with the License.
 * You may obtain a copy of the License at
 *
 * http://www.apache.org/licenses/LICENSE-2.0
 *
 * Unless required by applicable law or agreed to in writing, software
 * distributed under the License is distributed on an "AS IS" BASIS,
 * WITHOUT WARRANTIES OR CONDITIONS OF ANY KIND, either express or implied.
 * See the License for the specific language governing permissions and
 * limitations under the License.
 */
package org.linqs.psl.database.rdbms.driver;

import org.linqs.psl.database.Partition;
import org.linqs.psl.database.rdbms.PredicateInfo;
import org.linqs.psl.model.term.ConstantType;
import org.linqs.psl.util.Parallel;

import com.healthmarketscience.sqlbuilder.CreateTableQuery;
import com.zaxxer.hikari.HikariConfig;
import com.zaxxer.hikari.HikariDataSource;
import org.apache.commons.lang3.StringUtils;

import java.util.ArrayList;
import java.util.List;
import java.sql.Connection;
import java.sql.DriverManager;
import java.sql.PreparedStatement;
import java.sql.SQLException;
import java.sql.Statement;

public class H2DatabaseDriver implements DatabaseDriver {
	public enum Type {
		Disk, Memory
	}

	private final HikariDataSource dataSource;

	/**
	 * Constructor for the H2 database driver.
	 * @param dbType Type of database, either Disk or Memory.
	 * @param path Path to database on disk, or name if type is Memory.
	 * @param clearDB Whether to perform a DROP ALL on the database after connecting.
	 */
	public H2DatabaseDriver(Type dbType, String path, boolean clearDB) {
		// Load the driver class.
		try {
			Class.forName("org.h2.Driver");
		} catch (ClassNotFoundException ex) {
			throw new RuntimeException("Could not find H2 driver. Please check classpath", ex);
		}

		// Establish the connection to the specified DB type
		String connectionString = null;
		switch (dbType) {
			case Disk:
				connectionString = "jdbc:h2:" + path;
				break;
			case Memory:
				connectionString = "jdbc:h2:mem:" + path;
				break;
			default:
				throw new IllegalArgumentException("Unknown database type: " + dbType);
		}

		HikariConfig config = new HikariConfig();
		config.setJdbcUrl(connectionString);
		config.setMaximumPoolSize(Math.min(8, Parallel.NUM_THREADS * 2));
		dataSource = new HikariDataSource(config);

		// Clear the database if specified
		if (clearDB) {
			clearDB();
		}
	}

	@Override
	public void close() {
		dataSource.close();
	}

	@Override
	public Connection getConnection() {
		try {
			return dataSource.getConnection();
		} catch (SQLException ex) {
			throw new RuntimeException("Failed to get connection from pool.", ex);
		}
	}

	private void clearDB() {
		try (
			Connection connection = getConnection();
			Statement stmt = connection.createStatement();
		) {
			stmt.executeUpdate("DROP ALL OBJECTS");
		} catch (SQLException e) {
			throw new RuntimeException("Could not clear database.", e);
		}
	}

	@Override
<<<<<<< HEAD
	public boolean supportsExternalFunctions() {
		return true;
	}

	@Override
	public boolean supportsBulkCopy() {
		return false;
	}

	public void bulkCopy(String path, String delimiter, boolean hasTruth,
			PredicateInfo predicateInfo, Partition partition) {
		throw new UnsupportedOperationException("H2 does not support bulk copy.");
	}

	@Override
=======
>>>>>>> f37c4093
	public String getTypeName(ConstantType type) {
		switch (type) {
			case Double:
				return "DOUBLE";
			case Integer:
				return "INT";
			case String:
				return "VARCHAR";
			case Long:
				return "BIGINT";
			case Date:
				return "DATE";
			case UniqueIntID:
				return "INT";
			case UniqueStringID:
				return "VARCHAR(255)";
			default:
				throw new IllegalStateException("Unknown ConstantType: " + type);
		}
	}

	@Override
	public String getSurrogateKeyColumnDefinition(String columnName) {
		return columnName + " BIGINT IDENTITY PRIMARY KEY";
	}

	@Override
	public String getDoubleTypeName() {
		return "DOUBLE";
	}

	@Override
	public String getUpsert(String tableName, String[] columns, String[] keyColumns) {
		// H2 uses a "MERGE" syntax and requires a specified key.
		List<String> sql = new ArrayList<String>();
		sql.add("MERGE INTO " + tableName + "");
		sql.add("	(" + StringUtils.join(columns, ", ") + ")");
		sql.add("KEY");
		sql.add("	(" + StringUtils.join(keyColumns, ", ") + ")");
		sql.add("VALUES");
		sql.add("	(" + StringUtils.repeat("?", ", ", columns.length) + ")");

		return StringUtils.join(sql, "\n");
	}

	@Override
	public String finalizeCreateTable(CreateTableQuery createTable) {
		return createTable.validate().toString();
	}

	@Override
	public String getStringAggregate(String columnName, String delimiter, boolean distinct) {
		if (delimiter.contains("'")) {
			throw new IllegalArgumentException("Delimiter (" + delimiter + ") may not contain a single quote.");
		}

		return String.format("GROUP_CONCAT(DISTINCT CAST(%s AS TEXT) SEPARATOR '%s')",
				columnName, delimiter);
	}
}<|MERGE_RESOLUTION|>--- conflicted
+++ resolved
@@ -106,12 +106,6 @@
 	}
 
 	@Override
-<<<<<<< HEAD
-	public boolean supportsExternalFunctions() {
-		return true;
-	}
-
-	@Override
 	public boolean supportsBulkCopy() {
 		return false;
 	}
@@ -122,8 +116,6 @@
 	}
 
 	@Override
-=======
->>>>>>> f37c4093
 	public String getTypeName(ConstantType type) {
 		switch (type) {
 			case Double:
