--- conflicted
+++ resolved
@@ -151,13 +151,7 @@
         outputPath = path;
     }
 
-<<<<<<< HEAD
     // Takes in a prediction truth pair and adds it to the Truth Map.
-=======
-    /**
-     * Takes in a prediction truth pair and adds it to the Truth Map.
-     */
->>>>>>> 5c666b51
     public static void addTruth(GroundAtom target, float truthVal ) {
         String groundAtomID = Integer.toString(System.identityHashCode(target));
         vizData.truthMap.put(groundAtomID, truthVal);
@@ -174,7 +168,6 @@
         }
     }
 
-<<<<<<< HEAD
     public static String createLogicalGroundRule(AbstractRule parentRule, Map<String, String> varConstMap) {
         // Create patterns to find predicates / constants and label to be placed on them.
         Pattern predicatePattern = Pattern.compile("\\w+\\s*\\(");
@@ -239,9 +232,6 @@
         return decoratedList;
     }
 
-=======
-    // TODO: Collect Abstract Arithmetic Ground  Rules
->>>>>>> 5c666b51
     public static synchronized void addGroundRule(AbstractRule parentRule,
             GroundRule groundRule, Map<Variable, Integer> variableMap,  Constant[] constantsList) {
         if (groundRule == null) {
