/*
 * This file is part of the PSL software.
 * Copyright 2011-2015 University of Maryland
 * Copyright 2013-2017 The Regents of the University of California
 *
 * Licensed under the Apache License, Version 2.0 (the "License");
 * you may not use this file except in compliance with the License.
 * You may obtain a copy of the License at
 *
 * http://www.apache.org/licenses/LICENSE-2.0
 *
 * Unless required by applicable law or agreed to in writing, software
 * distributed under the License is distributed on an "AS IS" BASIS,
 * WITHOUT WARRANTIES OR CONDITIONS OF ANY KIND, either express or implied.
 * See the License for the specific language governing permissions and
 * limitations under the License.
 */
package org.linqs.psl.application.learning.weight.maxlikelihood;

import org.linqs.psl.application.groundrulestore.GroundRuleStore;
import org.linqs.psl.application.util.Grounding;
import org.linqs.psl.config.ConfigBundle;
import org.linqs.psl.database.Database;
import org.linqs.psl.database.Queries;
import org.linqs.psl.model.Model;
import org.linqs.psl.model.atom.Atom;
import org.linqs.psl.model.atom.AtomEventFramework;
import org.linqs.psl.model.atom.GroundAtom;
import org.linqs.psl.model.atom.ObservedAtom;
import org.linqs.psl.model.atom.RandomVariableAtom;
import org.linqs.psl.model.predicate.StandardPredicate;
import org.linqs.psl.model.rule.GroundRule;
import org.linqs.psl.model.rule.Rule;
import org.linqs.psl.model.rule.WeightedGroundRule;
import org.linqs.psl.model.rule.misc.GroundValueConstraint;
import org.linqs.psl.reasoner.ReasonerFactory;
import org.linqs.psl.reasoner.term.TermGenerator;
import org.linqs.psl.reasoner.term.TermStore;

import org.slf4j.Logger;
import org.slf4j.LoggerFactory;

import java.util.HashMap;
import java.util.HashSet;
import java.util.Iterator;
import java.util.Map;
import java.util.Set;

/**
 * Voted perceptron algorithm that does not require a ground model of pre-specified
 * dimensionality.
 *
 * For the gradient of the objective, the expected total incompatibility is
 * computed by finding the MPE state.
 *
 * Note that this class does not support latent variables but will not throw
 * an error if the labelDB does not include a corresponding label for a
 * RandomVariableAtom. All unspecified labels will set to their most probable
 * values conditioned on the observations in distributionDB and the labels in labelDB.
 *
 * @author Stephen Bach <bach@cs.umd.edu>
 */
public class LazyMaxLikelihoodMPE extends VotedPerceptron {

	private static final Logger log = LoggerFactory.getLogger(AtomEventFramework.class);

	protected AtomEventFramework eventFramework;

	/**
	 * Constructs a new weight learner.
	 *
	 * @param model  the model for which to learn weights
	 * @param distributionDB  a Database containing all atoms for the ground distribution
	 * @param labelDB  a Database containing labels for the unknowns in the distribution
	 * @param config  configuration bundle
	 */
	public LazyMaxLikelihoodMPE(Model model, Database distributionDB, Database labelDB, ConfigBundle config) {
		super(model, distributionDB, labelDB, config);
	}

	@Override
	protected void initGroundModel()
			throws ClassNotFoundException, IllegalAccessException, InstantiationException {
		reasoner = ((ReasonerFactory) config.getFactory(REASONER_KEY, REASONER_DEFAULT)).getReasoner(config);
		termStore = (TermStore)config.getNewObject(TERM_STORE_KEY, TERM_STORE_DEFAULT);
		groundRuleStore = (GroundRuleStore)config.getNewObject(GROUND_RULE_STORE_KEY, GROUND_RULE_STORE_DEFAULT);
		termGenerator = (TermGenerator)config.getNewObject(TERM_GENERATOR_KEY, TERM_GENERATOR_DEFAULT);

		eventFramework = new AtomEventFramework(rvDB, config);

<<<<<<< HEAD
		/* Registers the Model's Rules with the AtomEventFramework */
		for (Rule rule : model.getRules()) {
			rule.registerForAtomEvents(eventFramework, groundRuleStore);
		}
=======
		/* Registers the Model's Kernels with the AtomEventFramework */
		for (Rule k : model.getRules())
			k.registerForAtomEvents(eventFramework, reasoner);
>>>>>>> a4e03d26

		/* Grounds the model */
		Grounding.groundAll(model, eventFramework, groundRuleStore);
		while (eventFramework.checkToActivate() > 0) {
			eventFramework.workOffJobQueue();
		}
	}

	@Override
	protected double[] computeObservedIncomp() {

		/*
		 * In order to ground out the graphical model with the label truth values,
		 * all labeled atoms with non-zero truth values are activated and constrained.
		 *
		 * Then, a loop is used to extend the network based on MPE inference and
		 * activation events, and then check for new labeled RandomVariableAtoms
		 * to constrain as necessary.
		 */

		Map<RandomVariableAtom, GroundValueConstraint> targetMap = new HashMap<RandomVariableAtom, GroundValueConstraint>();

		/* Activates all non-zero labeled atoms */
		for (StandardPredicate p : observedDB.getRegisteredPredicates()) {
			for (GroundAtom labeledAtom : Queries.getAllAtoms(observedDB, p)) {
				/*
				 * Double checks that it is observed in observedDB and unobserved in rvDB,
				 * since those are the only atoms in observedDB to be considered. Also,
				 * checks if the labeled truth value is greater than 0.0, since activation
				 * would be unnecessary until the corresponding atom in rvDB had a non-zero
				 * truth value. If all three conditions are met, activates and constrains the atom.
				 */
				if (labeledAtom instanceof ObservedAtom && labeledAtom.getValue() > 0.0) {
					GroundAtom correspondingAtom = eventFramework.getAtom(labeledAtom.getPredicate(), labeledAtom.getArguments());
					if (correspondingAtom instanceof RandomVariableAtom) {
						eventFramework.activateAtom((RandomVariableAtom) correspondingAtom);
						GroundValueConstraint con = new GroundValueConstraint((RandomVariableAtom) correspondingAtom, ((ObservedAtom) labeledAtom).getValue());
						targetMap.put((RandomVariableAtom) correspondingAtom, con);
						groundRuleStore.addGroundRule(con);
					}
				}
			}
		}

		boolean continueGrowing;
		/* Maintains a temporary set during collection to avoid concurrent modification errors */
		Set<GroundValueConstraint> toAdd = new HashSet<GroundValueConstraint>();

		log.debug("Beginning to grow labeled network.");
		do {
			continueGrowing = false;

			/* Computes the MPE state and grows graphical model */
			do {
				eventFramework.workOffJobQueue();

				if (changedRuleWeights) {
					termGenerator.updateWeights(groundRuleStore, termStore);
					changedRuleWeights = false;
				}

				// Computes the MPE state.
				reasoner.optimize(termStore);
			}
			while (eventFramework.checkToActivate() > 0);

			/* Collects existing RandomVariableAtoms and pairs them with label constraints */
			for (GroundRule groundRule : groundRuleStore.getGroundRules()) {
				for (Atom a : groundRule.getAtoms()) {
					if (a instanceof RandomVariableAtom) {
						RandomVariableAtom rv = (RandomVariableAtom) a;
						if (!targetMap.containsKey(rv)) {
							Atom possibleLabel = observedDB.getAtom(rv.getPredicate(), rv.getArguments());
							if (possibleLabel instanceof ObservedAtom) {
								GroundValueConstraint con = new GroundValueConstraint(rv, ((ObservedAtom) possibleLabel).getValue());
								targetMap.put(rv, con);
								toAdd.add(con);
								continueGrowing = true;
							}
						}
					}
				}
			}

<<<<<<< HEAD
			// Adds new constraints to the ground rule store.
			for (GroundValueConstraint con : toAdd) {
				groundRuleStore.addGroundRule(con);
			}
=======
			/* Adds new constraints to reasoner */
			for (GroundValueConstraint con : toAdd)
				reasoner.addGroundRule(con);
>>>>>>> a4e03d26
			toAdd.clear();

		}
		while (continueGrowing);
		log.debug("Finished growing labeled network.");

		/* Computes the observed incompatibilities */
		double[] truthIncompatibility = new double[rules.size()];
		for (int i = 0; i < rules.size(); i++) {
			for (GroundRule groundRule : groundRuleStore.getGroundRules(rules.get(i))) {
				truthIncompatibility[i] += ((WeightedGroundRule) groundRule).getIncompatibility();
			}
		}

		/* Removes label value constraints */
		for (GroundValueConstraint con : targetMap.values()) {
			groundRuleStore.removeGroundRule(con);
		}

		return truthIncompatibility;
	}

	@Override
	protected double[] computeExpectedIncomp() {
<<<<<<< HEAD
		double[] expIncomp = new double[rules.size()];
=======
		double[] expIncomp = new double[kernels.size()];
>>>>>>> a4e03d26

		/* Computes the MPE state */
		do {
			eventFramework.workOffJobQueue();

			if (changedRuleWeights) {
				termGenerator.updateWeights(groundRuleStore, termStore);
				changedRuleWeights = false;
			}

			// Computes the MPE state,
			reasoner.optimize(termStore);
		}
		while (eventFramework.checkToActivate() > 0);

		/* Computes incompatibility */
		for (int i = 0; i < rules.size(); i++) {
			for (GroundRule groundRule : groundRuleStore.getGroundRules(rules.get(i))) {
				expIncomp[i] += ((WeightedGroundRule) groundRule).getIncompatibility();
			}
		}

		return expIncomp;
	}

	@Override
	protected double[] computeScalingFactor() {
<<<<<<< HEAD
		double[] scalingFactor = new double[rules.size()];

		for (int i = 0; i < rules.size(); i++) {
			Iterator<GroundRule> itr = groundRuleStore.getGroundRules(rules.get(i)).iterator();
=======
		double[] scalingFactor = new double[kernels.size()];

		for (int i = 0; i < kernels.size(); i++) {
			Iterator<GroundRule> itr = reasoner.getGroundKernels(kernels.get(i)).iterator();
>>>>>>> a4e03d26
			while(itr.hasNext()) {
				itr.next();
				scalingFactor[i]++;
			}

			if (scalingFactor[i] == 0.0)
				scalingFactor[i]++;
		}

		return scalingFactor;
	}

	@Override
	protected void cleanUpGroundModel() {
		/* Unregisters the Model's Rules with the AtomEventFramework */
		for (Rule rule : model.getRules())
			rule.unregisterForAtomEvents(eventFramework, groundRuleStore);
		eventFramework = null;

		super.cleanUpGroundModel();
	}

}<|MERGE_RESOLUTION|>--- conflicted
+++ resolved
@@ -88,16 +88,10 @@
 
 		eventFramework = new AtomEventFramework(rvDB, config);
 
-<<<<<<< HEAD
-		/* Registers the Model's Rules with the AtomEventFramework */
+		// Registers the Model's Rules with the AtomEventFramework.
 		for (Rule rule : model.getRules()) {
 			rule.registerForAtomEvents(eventFramework, groundRuleStore);
 		}
-=======
-		/* Registers the Model's Kernels with the AtomEventFramework */
-		for (Rule k : model.getRules())
-			k.registerForAtomEvents(eventFramework, reasoner);
->>>>>>> a4e03d26
 
 		/* Grounds the model */
 		Grounding.groundAll(model, eventFramework, groundRuleStore);
@@ -120,7 +114,7 @@
 
 		Map<RandomVariableAtom, GroundValueConstraint> targetMap = new HashMap<RandomVariableAtom, GroundValueConstraint>();
 
-		/* Activates all non-zero labeled atoms */
+		// Activates all non-zero labeled atoms.
 		for (StandardPredicate p : observedDB.getRegisteredPredicates()) {
 			for (GroundAtom labeledAtom : Queries.getAllAtoms(observedDB, p)) {
 				/*
@@ -143,14 +137,14 @@
 		}
 
 		boolean continueGrowing;
-		/* Maintains a temporary set during collection to avoid concurrent modification errors */
+		// Maintains a temporary set during collection to avoid concurrent modification errors.
 		Set<GroundValueConstraint> toAdd = new HashSet<GroundValueConstraint>();
 
 		log.debug("Beginning to grow labeled network.");
 		do {
 			continueGrowing = false;
 
-			/* Computes the MPE state and grows graphical model */
+			// Computes the MPE state and grows graphical model.
 			do {
 				eventFramework.workOffJobQueue();
 
@@ -164,7 +158,7 @@
 			}
 			while (eventFramework.checkToActivate() > 0);
 
-			/* Collects existing RandomVariableAtoms and pairs them with label constraints */
+			// Collects existing RandomVariableAtoms and pairs them with label constraints.
 			for (GroundRule groundRule : groundRuleStore.getGroundRules()) {
 				for (Atom a : groundRule.getAtoms()) {
 					if (a instanceof RandomVariableAtom) {
@@ -182,23 +176,17 @@
 				}
 			}
 
-<<<<<<< HEAD
 			// Adds new constraints to the ground rule store.
 			for (GroundValueConstraint con : toAdd) {
 				groundRuleStore.addGroundRule(con);
 			}
-=======
-			/* Adds new constraints to reasoner */
-			for (GroundValueConstraint con : toAdd)
-				reasoner.addGroundRule(con);
->>>>>>> a4e03d26
 			toAdd.clear();
 
 		}
 		while (continueGrowing);
 		log.debug("Finished growing labeled network.");
 
-		/* Computes the observed incompatibilities */
+		// Computes the observed incompatibilities.
 		double[] truthIncompatibility = new double[rules.size()];
 		for (int i = 0; i < rules.size(); i++) {
 			for (GroundRule groundRule : groundRuleStore.getGroundRules(rules.get(i))) {
@@ -206,7 +194,7 @@
 			}
 		}
 
-		/* Removes label value constraints */
+		// Removes label value constraints.
 		for (GroundValueConstraint con : targetMap.values()) {
 			groundRuleStore.removeGroundRule(con);
 		}
@@ -216,13 +204,9 @@
 
 	@Override
 	protected double[] computeExpectedIncomp() {
-<<<<<<< HEAD
 		double[] expIncomp = new double[rules.size()];
-=======
-		double[] expIncomp = new double[kernels.size()];
->>>>>>> a4e03d26
-
-		/* Computes the MPE state */
+
+		// Computes the MPE state.
 		do {
 			eventFramework.workOffJobQueue();
 
@@ -236,7 +220,7 @@
 		}
 		while (eventFramework.checkToActivate() > 0);
 
-		/* Computes incompatibility */
+		// Computes incompatibility.
 		for (int i = 0; i < rules.size(); i++) {
 			for (GroundRule groundRule : groundRuleStore.getGroundRules(rules.get(i))) {
 				expIncomp[i] += ((WeightedGroundRule) groundRule).getIncompatibility();
@@ -248,24 +232,16 @@
 
 	@Override
 	protected double[] computeScalingFactor() {
-<<<<<<< HEAD
 		double[] scalingFactor = new double[rules.size()];
 
 		for (int i = 0; i < rules.size(); i++) {
-			Iterator<GroundRule> itr = groundRuleStore.getGroundRules(rules.get(i)).iterator();
-=======
-		double[] scalingFactor = new double[kernels.size()];
-
-		for (int i = 0; i < kernels.size(); i++) {
-			Iterator<GroundRule> itr = reasoner.getGroundKernels(kernels.get(i)).iterator();
->>>>>>> a4e03d26
-			while(itr.hasNext()) {
-				itr.next();
+			for (GroundRule rule : groundRuleStore.getGroundRules(rules.get(i))) {
 				scalingFactor[i]++;
 			}
 
-			if (scalingFactor[i] == 0.0)
+			if (scalingFactor[i] == 0.0) {
 				scalingFactor[i]++;
+			}
 		}
 
 		return scalingFactor;
@@ -273,12 +249,11 @@
 
 	@Override
 	protected void cleanUpGroundModel() {
-		/* Unregisters the Model's Rules with the AtomEventFramework */
+		// Unregisters the Model's Rules with the AtomEventFramework.
 		for (Rule rule : model.getRules())
 			rule.unregisterForAtomEvents(eventFramework, groundRuleStore);
 		eventFramework = null;
 
 		super.cleanUpGroundModel();
 	}
-
 }