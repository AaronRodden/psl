--- conflicted
+++ resolved
@@ -22,31 +22,19 @@
 	<groupId>edu.umd.cs</groupId>
 	<artifactId>psl-parser</artifactId>
 	<name>psl-parser</name>
-<<<<<<< HEAD
 	<version>1.3-SNAPSHOT</version>
-=======
-	<version>1.2.1</version>
->>>>>>> c1771411
 	<packaging>jar</packaging>
 	<description>The model-parsing user interface module of the PSL software from the University of Maryland.</description>
 	<parent>
 		<groupId>edu.umd.cs</groupId>
 		<artifactId>psl</artifactId>
-<<<<<<< HEAD
 		<version>1.3-SNAPSHOT</version>
-=======
-		<version>1.2.1</version>
->>>>>>> c1771411
 	</parent>
 	<dependencies>
 		<dependency>
 			<groupId>edu.umd.cs</groupId>
 			<artifactId>psl-core</artifactId>
-<<<<<<< HEAD
 			<version>1.3-SNAPSHOT</version>
-=======
-			<version>1.2.1</version>
->>>>>>> c1771411
 		</dependency>
 		<dependency>
 			<groupId>org.antlr</groupId>
